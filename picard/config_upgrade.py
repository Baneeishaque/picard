--- conflicted
+++ resolved
@@ -533,7 +533,7 @@
     config.persist['splitters_OptionsDialog'] = b''
 
 
-def upgrade_to_v3_0_0_dev_3(config):
+def upgrade_to_v3_0_0dev3(config):
     """Option "toolbar_multiselect" was renamed to "allow_multi_dirs_selection"."""
     old_opt = 'toolbar_multiselect'
     new_opt = 'allow_multi_dirs_selection'
@@ -558,7 +558,6 @@
 
 
 def upgrade_config(config):
-<<<<<<< HEAD
     """Detect upgrade hooks methods, register and execute them"""
 
     def is_upgrade_hook(f):
@@ -573,37 +572,4 @@
     config.run_upgrade_hooks({
         Version.from_string(name[len(UPGRADE_FUNCTION_PREFIX):]): hook
         for name, hook in getmembers(sys.modules[__name__], predicate=is_upgrade_hook)
-    })
-=======
-    cfg = config
-    cfg.register_upgrade_hook(upgrade_to_v1_0_0_final_0)
-    cfg.register_upgrade_hook(upgrade_to_v1_3_0_dev_1)
-    cfg.register_upgrade_hook(upgrade_to_v1_3_0_dev_2)
-    cfg.register_upgrade_hook(upgrade_to_v1_3_0_dev_3)
-    cfg.register_upgrade_hook(upgrade_to_v1_3_0_dev_4)
-    cfg.register_upgrade_hook(upgrade_to_v1_4_0_dev_2)
-    cfg.register_upgrade_hook(upgrade_to_v1_4_0_dev_3)
-    cfg.register_upgrade_hook(upgrade_to_v1_4_0_dev_4)
-    cfg.register_upgrade_hook(upgrade_to_v1_4_0_dev_5)
-    cfg.register_upgrade_hook(upgrade_to_v1_4_0_dev_6)
-    cfg.register_upgrade_hook(upgrade_to_v1_4_0_dev_7)
-    cfg.register_upgrade_hook(upgrade_to_v2_0_0_dev_3)
-    cfg.register_upgrade_hook(upgrade_to_v2_1_0_dev_1)
-    cfg.register_upgrade_hook(upgrade_to_v2_2_0_dev_3)
-    cfg.register_upgrade_hook(upgrade_to_v2_4_0_beta_3)
-    cfg.register_upgrade_hook(upgrade_to_v2_5_0_dev_1)
-    cfg.register_upgrade_hook(upgrade_to_v2_5_0_dev_2)
-    cfg.register_upgrade_hook(upgrade_to_v2_6_0_dev_1)
-    cfg.register_upgrade_hook(upgrade_to_v2_6_0_beta_2)
-    cfg.register_upgrade_hook(upgrade_to_v2_6_0_beta_3)
-    cfg.register_upgrade_hook(upgrade_to_v2_7_0_dev_2)
-    cfg.register_upgrade_hook(upgrade_to_v2_7_0_dev_3)
-    cfg.register_upgrade_hook(upgrade_to_v2_7_0_dev_4)
-    cfg.register_upgrade_hook(upgrade_to_v2_7_0_dev_5)
-    cfg.register_upgrade_hook(upgrade_to_v2_8_0_dev_2)
-    cfg.register_upgrade_hook(upgrade_to_v2_9_0_alpha_2)
-    cfg.register_upgrade_hook(upgrade_to_v3_0_0_dev_1)
-    cfg.register_upgrade_hook(upgrade_to_v3_0_0_dev_2)
-    cfg.register_upgrade_hook(upgrade_to_v3_0_0_dev_3)
-    cfg.run_upgrade_hooks(log.debug)
->>>>>>> 1329c06b
+    })