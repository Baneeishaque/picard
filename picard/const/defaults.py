# -*- coding: utf-8 -*-
#
# Picard, the next-generation MusicBrainz tagger
#
# Copyright (C) 2007, 2014, 2016 Lukáš Lalinský
# Copyright (C) 2014, 2019-2022, 2024 Philipp Wolfer
# Copyright (C) 2014-2016, 2018-2021, 2024 Laurent Monin
# Copyright (C) 2015 Ohm Patel
# Copyright (C) 2016 Rahul Raturi
# Copyright (C) 2016 Wieland Hoffmann
# Copyright (C) 2016-2017 Frederik “Freso” S. Olesen
# Copyright (C) 2017 Antonio Larrosa
# Copyright (C) 2017 Sambhav Kothari
# Copyright (C) 2018 Vishal Choudhary
# Copyright (C) 2018, 2021, 2023-2025 Bob Swift
# Copyright (C) 2020 RomFouq
# Copyright (C) 2021 Gabriel Ferreira
# Copyright (C) 2021 Vladislav Karbovskii
# Copyright (C) 2024 Giorgio Fontanive
#
# This program is free software; you can redistribute it and/or
# modify it under the terms of the GNU General Public License
# as published by the Free Software Foundation; either version 2
# of the License, or (at your option) any later version.
#
# This program is distributed in the hope that it will be useful,
# but WITHOUT ANY WARRANTY; without even the implied warranty of
# MERCHANTABILITY or FITNESS FOR A PARTICULAR PURPOSE.  See the
# GNU General Public License for more details.
#
# You should have received a copy of the GNU General Public License
# along with this program; if not, write to the Free Software
# Foundation, Inc., 51 Franklin Street, Fifth Floor, Boston, MA 02110-1301, USA.


import os

from PyQt6.QtCore import QStandardPaths

from picard.const import (
    CACHE_SIZE_DISPLAY_UNIT,
    RELEASE_PRIMARY_GROUPS,
    RELEASE_SECONDARY_GROUPS,
)
from picard.const.cover_processing import ResizeModes
from picard.const.sys import (
    IS_MACOS,
    IS_WIN,
)
from picard.i18n import N_
from picard.util import system_supports_long_paths
from picard.util.cdrom import get_default_cdrom_drives

from picard.ui.enums import MainAction
from picard.ui.theme import UiTheme


DEFAULT_REPLACEMENT = '_'
DEFAULT_WIN_COMPAT_REPLACEMENTS = {
    '*': DEFAULT_REPLACEMENT,
    ':': DEFAULT_REPLACEMENT,
    '<': DEFAULT_REPLACEMENT,
    '>': DEFAULT_REPLACEMENT,
    '?': DEFAULT_REPLACEMENT,
    '|': DEFAULT_REPLACEMENT,
    '"': DEFAULT_REPLACEMENT,
}

DEFAULT_MUSIC_DIR = QStandardPaths.writableLocation(QStandardPaths.StandardLocation.MusicLocation)

DEFAULT_RELEASE_SCORE = 0.5
DEFAULT_RELEASE_TYPE_SCORES = [
    (g, DEFAULT_RELEASE_SCORE) for g in list(RELEASE_PRIMARY_GROUPS.keys()) + list(RELEASE_SECONDARY_GROUPS.keys())
]


DEFAULT_CAA_IMAGE_SIZE = 500
DEFAULT_CAA_IMAGE_TYPE_INCLUDE = ('front',)
DEFAULT_CAA_IMAGE_TYPE_EXCLUDE = ('matrix/runout', 'raw/unedited', 'watermark')

DEFAULT_LOCAL_COVER_ART_REGEX = r'^(?:cover|folder|albumart)(.*)\.(?:jpe?g|png|gif|tiff?|webp)$'


DEFAULT_CURRENT_BROWSER_PATH = QStandardPaths.writableLocation(QStandardPaths.StandardLocation.HomeLocation)

# Default query limit
DEFAULT_QUERY_LIMIT = 50

DEFAULT_DRIVES = get_default_cdrom_drives()

DEFAULT_CA_NEVER_REPLACE_TYPE_INCLUDE = ('front',)
DEFAULT_CA_NEVER_REPLACE_TYPE_EXCLUDE = ('matrix/runout', 'raw/unedited', 'watermark')
DEFAULT_CA_PROVIDERS = [
    ('Cover Art Archive', True),
    ('UrlRelationships', True),
    ('CaaReleaseGroup', True),
    ('Local', False),
]
DEFAULT_COVER_IMAGE_FILENAME = 'cover'

DEFAULT_FPCALC_THREADS = 2
DEFAULT_PROGRAM_UPDATE_LEVEL = 0

# On macOS it is not common that the global menu shows icons
DEFAULT_SHOW_MENU_ICONS = not IS_MACOS

DEFAULT_STARTING_DIR = QStandardPaths.writableLocation(QStandardPaths.StandardLocation.HomeLocation)

DEFAULT_THEME_NAME = str(UiTheme.DEFAULT)

DEFAULT_TOOLBAR_LAYOUT = (
    MainAction.ADD_DIRECTORY,
    MainAction.ADD_FILES,
    '-',
    MainAction.CLUSTER,
    '-',
    MainAction.AUTOTAG,
    MainAction.ANALYZE,
    MainAction.BROWSER_LOOKUP,
    '-',
    MainAction.SAVE,
    MainAction.VIEW_INFO,
    MainAction.REMOVE,
    '-',
    MainAction.CD_LOOKUP,
    '-',
    MainAction.SUBMIT_ACOUSTID,
)

DEFAULT_TOP_TAGS = [
    'title',
    'artist',
    'album',
    'tracknumber',
    '~length',
    'date',
]

DEFAULT_AUTOBACKUP_DIRECTORY = os.path.normpath(
    QStandardPaths.writableLocation(QStandardPaths.StandardLocation.DocumentsLocation)
)

DEFAULT_CACHE_SIZE_IN_BYTES = 100 * CACHE_SIZE_DISPLAY_UNIT

DEFAULT_LONG_PATHS = system_supports_long_paths() if IS_WIN else False

DEFAULT_FILE_NAMING_FORMAT = (
    "$if2(%albumartist%,%artist%)/\n"
    "$if(%albumartist%,%album%/,)\n"
    "$if($gt(%totaldiscs%,1),$if($gt(%totaldiscs%,9),$num(%discnumber%,2),%discnumber%)-,)"
    "$if($and(%albumartist%,%tracknumber%),$num(%tracknumber%,2) ,)"
    "$if(%_multiartist%,%artist% - ,)"
    "%title%"
)


DEFAULT_SCRIPT_NAME = N_("My script")
DEFAULT_PROFILE_NAME = N_("My profile")
DEFAULT_COPY_TEXT = N_("(copy)")
DEFAULT_NUMBERED_TITLE_FORMAT = N_("{title} ({count})")
DEFAULT_NAMING_PRESET_ID = "Preset 1"

DEFAULT_TIME_FORMAT = '%Y-%m-%d %H:%M:%S'

DEFAULT_COVER_MIN_SIZE = 250
DEFAULT_COVER_MAX_SIZE = 1000
DEFAULT_COVER_RESIZE_MODE = ResizeModes.MAINTAIN_ASPECT_RATIO

DEFAULT_COVER_CONVERTING_FORMAT = 'JPEG'

DEFAULT_QUICK_MENU_ITEMS = ['save_images_to_tags', 'save_images_to_files']

<<<<<<< HEAD
# Metadata handling
# Prefix for internal/non-user-facing tags; filtered from exports and overrides.
INTERNAL_TAG_PREFIX = "~"

# Tags that must never be overridden from sessions. Include values that are
# computed or come from file info and must reflect the current file (e.g. duration).
# 'length' is audio duration; '~length' is its display alias. Add more if we expose
# additional non-internal computed fields that should not be user-overridable.
EXCLUDED_OVERRIDE_TAGS = frozenset({"length", "~length"})
=======
DEFAULT_FILTER_COLUMNS = ['album', 'title', 'albumartist', 'artist']
>>>>>>> 90a4d41e
<|MERGE_RESOLUTION|>--- conflicted
+++ resolved
@@ -170,7 +170,6 @@
 
 DEFAULT_QUICK_MENU_ITEMS = ['save_images_to_tags', 'save_images_to_files']
 
-<<<<<<< HEAD
 # Metadata handling
 # Prefix for internal/non-user-facing tags; filtered from exports and overrides.
 INTERNAL_TAG_PREFIX = "~"
@@ -180,6 +179,4 @@
 # 'length' is audio duration; '~length' is its display alias. Add more if we expose
 # additional non-internal computed fields that should not be user-overridable.
 EXCLUDED_OVERRIDE_TAGS = frozenset({"length", "~length"})
-=======
-DEFAULT_FILTER_COLUMNS = ['album', 'title', 'albumartist', 'artist']
->>>>>>> 90a4d41e
+DEFAULT_FILTER_COLUMNS = ['album', 'title', 'albumartist', 'artist']