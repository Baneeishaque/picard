--- conflicted
+++ resolved
@@ -33,15 +33,11 @@
     load_user_collections,
     user_collections,
 )
-<<<<<<< HEAD
 from picard.i18n import (
     gettext as _,
     ngettext,
+    sort_key,
 )
-from picard.util import strxfrm
-=======
-from picard.i18n import sort_key
->>>>>>> 233fca07
 
 
 class CollectionMenu(QtWidgets.QMenu):
@@ -57,14 +53,8 @@
         self._ignore_update = True
         self.clear()
         self.actions = []
-<<<<<<< HEAD
         for collection in sorted(user_collections.values(),
-                                 key=lambda c: (strxfrm(c.name), c.id)):
-=======
-        for id_, collection in sorted(user_collections.items(),
-                                      key=lambda k_v:
-                                      (sort_key(str(k_v[1])), k_v[0])):
->>>>>>> 233fca07
+                                 key=lambda c: (sort_key(c.name), c.id)):
             action = QtWidgets.QWidgetAction(self)
             action.setDefaultWidget(CollectionMenuItem(self, collection))
             self.addAction(action)
